/*   __    __         _
 *   \ \  / /__ _ __ (_) ___ ___ 
 *    \ \/ / _ \ '_ \| |/ __/ _ \
 *     \  /  __/ | | | | (_|  __/
 *      \/ \___|_| |_|_|\___\___|
 *
 *
 * Copyright 2017-2018 Venice
 *
 * Licensed under the Apache License, Version 2.0 (the "License");
 * you may not use this file except in compliance with the License.
 * You may obtain a copy of the License at
 *
 *     http://www.apache.org/licenses/LICENSE-2.0
 *
 * Unless required by applicable law or agreed to in writing, software
 * distributed under the License is distributed on an "AS IS" BASIS,
 * WITHOUT WARRANTIES OR CONDITIONS OF ANY KIND, either express or implied.
 * See the License for the specific language governing permissions and
 * limitations under the License.
 */
package com.github.jlangch.venice.impl.docgen;

import java.io.File;
import java.io.FileOutputStream;
import java.util.ArrayList;
import java.util.Arrays;
import java.util.Comparator;
import java.util.HashMap;
import java.util.List;
import java.util.Map;
import java.util.stream.Collectors;

import com.github.jlangch.venice.Venice;
import com.github.jlangch.venice.Version;
<<<<<<< HEAD
import com.github.jlangch.venice.impl.Env;
import com.github.jlangch.venice.impl.VeniceInterpreter;
import com.github.jlangch.venice.impl.javainterop.JavaImports;
import com.github.jlangch.venice.impl.javainterop.JavaInteropFn;
import com.github.jlangch.venice.impl.types.Constants;
=======
import com.github.jlangch.venice.impl.CoreFunctions;
import com.github.jlangch.venice.impl.CoreMacroDefs;
import com.github.jlangch.venice.impl.Env;
import com.github.jlangch.venice.impl.MacroDef;
import com.github.jlangch.venice.impl.VeniceInterpreter;
import com.github.jlangch.venice.impl.javainterop.JavaImports;
import com.github.jlangch.venice.impl.javainterop.JavaInteropFn;
>>>>>>> 4d5f5972
import com.github.jlangch.venice.impl.types.Types;
import com.github.jlangch.venice.impl.types.VncFunction;
import com.github.jlangch.venice.impl.types.VncString;
import com.github.jlangch.venice.impl.types.VncSymbol;
import com.github.jlangch.venice.impl.types.VncVal;
import com.github.jlangch.venice.impl.types.collections.VncList;
import com.github.jlangch.venice.impl.util.StringUtil;


public class DocGenerator {

	public DocGenerator() {
		this.env = new VeniceInterpreter().createEnv();
	}

	public static void main(final String[] args) {
		new DocGenerator().run();
	}
	
	private void run() {
		try {	
<<<<<<< HEAD
=======
			loadFunctionsAndMacros();
>>>>>>> 4d5f5972
			
			final List<DocSection> left = getLeftSections();
			final List<DocSection> right = getRightSections();
			
			final Map<String,Object> data = new HashMap<>();
			data.put("version", Version.VERSION);
			data.put("sections", concat(left, right));
			data.put("left", left);
			data.put("right", right);
			data.put("details", getDocItems(concat(left, right)));
			data.put("snippets", new CodeSnippetReader().readSnippets());
			
			// HTML
			data.put("pdfmode", false);
			final String html = HtmlRenderer.renderCheatSheet(data);
			save(new File(getUserDir(), "cheatsheet.html"), html);
			
			// PDF
			data.put("pdfmode", true);
			final String xhtml = HtmlRenderer.renderCheatSheet(data);
			final byte[] pdf = PdfRenderer.renderCheatSheet(xhtml);
			save(new File(getUserDir(), "cheatsheet.pdf"), pdf);
			
			System.out.println("Genereated Cheat Sheet at: " + getUserDir());
		}
		catch(Exception ex) {
			ex.printStackTrace();
		}
	}
		
	private List<DocSection> getLeftSections() {
		return Arrays.asList(
				getPrimitivesSection(),
				getFunctionsSection(),
				getMacrosSection(),
				getIOSection());
	}
	
	private List<DocSection> getRightSections() {
		return Arrays.asList(
				getCollectionsSection(),
				getOtherTypesSection(),
				getAtomsSection(),
				getSpecialFormsSection(),
				getJavaInteropSection(),
				getMiscellaneousSection());
	}

	private List<DocItem> getDocItems(List<DocSection> sections) {
		return sections
				.stream()
				.map(s -> s.getSections())
				.flatMap(List::stream)
				.map(s -> s.getSections())
				.flatMap(List::stream)
				.map(s -> s.getItems())
				.flatMap(List::stream)
				.distinct()
				.sorted(Comparator.comparing(DocItem::getName))
				.collect(Collectors.toList());
	}
	
	private DocSection getPrimitivesSection() {
		final DocSection section = new DocSection("Primitives");
		
		final DocSection lit = new DocSection("Literals");
		section.addSection(lit);
		
		final DocSection literals = new DocSection("Literals");
		lit.addSection(literals);

		literals.addItem(new DocItem("Nil: nil"));
		literals.addItem(new DocItem("Long: 1500"));
		literals.addItem(new DocItem("Double: 3.569"));
		literals.addItem(new DocItem("Boolean: true, false"));
		literals.addItem(new DocItem("BigDecimal: 6.897M"));
		literals.addItem(new DocItem("String: \"abcde\" 'abcde'"));

		final DocSection numbers = new DocSection("Numbers");
		section.addSection(numbers);

		final DocSection arithmetic = new DocSection("Arithmetic");
		numbers.addSection(arithmetic);
		arithmetic.addItem(getDocItem("+"));
		arithmetic.addItem(getDocItem("-"));
		arithmetic.addItem(getDocItem("*"));
		arithmetic.addItem(getDocItem("/"));
		arithmetic.addItem(getDocItem("mod"));
		arithmetic.addItem(getDocItem("inc"));
		arithmetic.addItem(getDocItem("dec"));
		arithmetic.addItem(getDocItem("min"));
		arithmetic.addItem(getDocItem("max"));
		arithmetic.addItem(getDocItem("abs"));

		final DocSection compare = new DocSection("Compare");
		numbers.addSection(compare);
		compare.addItem(getDocItem("=="));
		compare.addItem(getDocItem("!="));
		compare.addItem(getDocItem("<"));
		compare.addItem(getDocItem(">"));
		compare.addItem(getDocItem("<="));
		compare.addItem(getDocItem(">="));

		final DocSection test = new DocSection("Test");
		numbers.addSection(test);
		test.addItem(getDocItem("nil?"));
		test.addItem(getDocItem("some?"));
		test.addItem(getDocItem("zero?"));
		test.addItem(getDocItem("pos?"));
		test.addItem(getDocItem("neg?"));
		test.addItem(getDocItem("even?"));
		test.addItem(getDocItem("odd?"));
		test.addItem(getDocItem("number?"));
		test.addItem(getDocItem("long?"));
		test.addItem(getDocItem("double?"));
		test.addItem(getDocItem("decimal?"));

		final DocSection random = new DocSection("Random");
		numbers.addSection(random);
		random.addItem(getDocItem("rand-long"));
		random.addItem(getDocItem("rand-double"));

		final DocSection bigdecimal = new DocSection("BigDecimal");
		numbers.addSection(bigdecimal);
		bigdecimal.addItem(getDocItem("dec/add"));
		bigdecimal.addItem(getDocItem("dec/sub"));
		bigdecimal.addItem(getDocItem("dec/mul"));
		bigdecimal.addItem(getDocItem("dec/div"));
		bigdecimal.addItem(getDocItem("dec/scale"));

		final DocSection strings = new DocSection("Strings");
		section.addSection(strings);

		final DocSection create = new DocSection("Create");
		strings.addSection(create);
		create.addItem(getDocItem("str"));
		create.addItem(getDocItem("str/format"));

		final DocSection use = new DocSection("Use");
		strings.addSection(use);
		use.addItem(getDocItem("count"));
		use.addItem(getDocItem("empty-to-nil"));
		use.addItem(getDocItem("str/index-of"));
		use.addItem(getDocItem("str/last-index-of"));
		use.addItem(getDocItem("str/replace-first"));
		use.addItem(getDocItem("str/replace-last"));
		use.addItem(getDocItem("str/replace-all"));
		use.addItem(getDocItem("str/lower-case"));
		use.addItem(getDocItem("str/upper-case"));
		use.addItem(getDocItem("str/join"));
		use.addItem(getDocItem("str/subs"));
		use.addItem(getDocItem("str/split"));
		use.addItem(getDocItem("str/split-lines"));
		use.addItem(getDocItem("str/strip-start"));
		use.addItem(getDocItem("str/strip-end"));
		use.addItem(getDocItem("str/repeat"));
		use.addItem(getDocItem("str/truncate"));

		final DocSection regex = new DocSection("Regex");
		strings.addSection(regex);
		regex.addItem(getDocItem("match"));
		regex.addItem(getDocItem("match-not"));

		final DocSection trim = new DocSection("Trim");
		strings.addSection(trim);
		trim.addItem(getDocItem("str/trim"));
		trim.addItem(getDocItem("str/trim-to-nil"));

		final DocSection str_test = new DocSection("Test");
		strings.addSection(str_test);
		str_test.addItem(getDocItem("string?"));
		str_test.addItem(getDocItem("empty?"));
		str_test.addItem(getDocItem("str/starts-with?"));
		str_test.addItem(getDocItem("str/ends-with?"));
		str_test.addItem(getDocItem("str/contains?"));

		
		final DocSection other = new DocSection("Other");
		section.addSection(other);

		final DocSection keywords = new DocSection("Keywords");
		other.addSection(keywords);
		keywords.addItem(getDocItem("keyword?"));
		keywords.addItem(getDocItem("keyword"));
		keywords.addItem(new DocItem("literals: :a :xyz"));

		final DocSection symbols = new DocSection("Symbols");
		other.addSection(symbols);
		symbols.addItem(getDocItem("symbol?"));
		symbols.addItem(getDocItem("symbol"));

		final DocSection boolean_ = new DocSection("Boolean");
		other.addSection(boolean_);
		boolean_.addItem(getDocItem("boolean?"));
		boolean_.addItem(getDocItem("boolean"));
		boolean_.addItem(getDocItem("true?"));
		boolean_.addItem(getDocItem("false?"));

		return section;
	}

	private DocSection getCollectionsSection() {
		final DocSection section = new DocSection("Collections");


		final DocSection collections = new DocSection("Collections");
		section.addSection(collections);
		
		final DocSection generic = new DocSection("Generic");
		collections.addSection(generic);
		generic.addItem(getDocItem("count"));
		generic.addItem(getDocItem("empty?"));
		generic.addItem(getDocItem("not-empty?"));
		generic.addItem(getDocItem("empty-to-nil"));
		generic.addItem(getDocItem("into"));
		generic.addItem(getDocItem("conj"));
		generic.addItem(getDocItem("remove"));
		generic.addItem(getDocItem("repeat"));
		generic.addItem(getDocItem("range"));
		generic.addItem(getDocItem("group-by"));

		final DocSection coll_test = new DocSection("Tests");
		collections.addSection(coll_test);
		coll_test.addItem(getDocItem("coll?"));
		coll_test.addItem(getDocItem("list?"));
		coll_test.addItem(getDocItem("vector?"));
		coll_test.addItem(getDocItem("set?"));
		coll_test.addItem(getDocItem("map?"));
		coll_test.addItem(getDocItem("seq?"));
		coll_test.addItem(getDocItem("hash-map?"));
		coll_test.addItem(getDocItem("ordered-map?"));
		coll_test.addItem(getDocItem("sorted-map?"));
		coll_test.addItem(getDocItem("bytebuf?"));

		final DocSection coll_process = new DocSection("Process");
		collections.addSection(coll_process);
		coll_process.addItem(getDocItem("map"));
		coll_process.addItem(getDocItem("filter"));

		
		
		final DocSection lists = new DocSection("Lists");
		section.addSection(lists);

		final DocSection list_create = new DocSection("Create");
		lists.addSection(list_create);
		list_create.addItem(getDocItem("()"));
		list_create.addItem(getDocItem("list"));

		final DocSection list_access = new DocSection("Access");
		lists.addSection(list_access);
		list_access.addItem(getDocItem("first"));
		list_access.addItem(getDocItem("second"));
		list_access.addItem(getDocItem("nth"));
		list_access.addItem(getDocItem("last"));
		list_access.addItem(getDocItem("peek"));
		list_access.addItem(getDocItem("rest"));
		list_access.addItem(getDocItem("nfirst"));
		list_access.addItem(getDocItem("nlast"));

		final DocSection list_modify = new DocSection("Modify");
		lists.addSection(list_modify);
		list_modify.addItem(getDocItem("cons"));
		list_modify.addItem(getDocItem("conj"));
		list_modify.addItem(getDocItem("rest"));
		list_modify.addItem(getDocItem("pop"));
		list_modify.addItem(getDocItem("into"));
		list_modify.addItem(getDocItem("concat"));
		list_modify.addItem(getDocItem("interpose"));
		list_modify.addItem(getDocItem("interleave"));
		list_modify.addItem(getDocItem("mapcat"));
		list_modify.addItem(getDocItem("flatten"));
		list_modify.addItem(getDocItem("reduce"));
		list_modify.addItem(getDocItem("reverse"));
		list_modify.addItem(getDocItem("sort"));
		list_modify.addItem(getDocItem("sort-by"));
		list_modify.addItem(getDocItem("take"));
		list_modify.addItem(getDocItem("take-while"));
		list_modify.addItem(getDocItem("drop"));
		list_modify.addItem(getDocItem("drop-while"));
	
		
		
		final DocSection vectors = new DocSection("Vectors");
		section.addSection(vectors);

		final DocSection vec_create = new DocSection("Create");
		vectors.addSection(vec_create);
		vec_create.addItem(getDocItem("[]"));
		vec_create.addItem(getDocItem("vector"));

		final DocSection vec_access = new DocSection("Access");
		vectors.addSection(vec_access);
		vec_access.addItem(getDocItem("first"));
		vec_access.addItem(getDocItem("second"));
		vec_access.addItem(getDocItem("nth"));
		vec_access.addItem(getDocItem("last"));
		vec_access.addItem(getDocItem("peek"));
		vec_access.addItem(getDocItem("rest"));
		vec_access.addItem(getDocItem("nfirst"));
		vec_access.addItem(getDocItem("nlast"));
		vec_access.addItem(getDocItem("subvec"));

		final DocSection vec_modify = new DocSection("Modify");
		vectors.addSection(vec_modify);
		vec_modify.addItem(getDocItem("cons"));
		vec_modify.addItem(getDocItem("conj"));
		vec_modify.addItem(getDocItem("rest"));
		vec_modify.addItem(getDocItem("pop"));
		vec_modify.addItem(getDocItem("into"));
		vec_modify.addItem(getDocItem("concat"));
		vec_modify.addItem(getDocItem("distinct"));
		vec_modify.addItem(getDocItem("dedupe"));
		vec_modify.addItem(getDocItem("partition"));
		vec_modify.addItem(getDocItem("interpose"));
		vec_modify.addItem(getDocItem("interleave"));
		vec_modify.addItem(getDocItem("mapcat"));
		vec_modify.addItem(getDocItem("flatten"));
		vec_modify.addItem(getDocItem("reduce"));
		vec_modify.addItem(getDocItem("reverse"));
		vec_modify.addItem(getDocItem("sort"));
		vec_modify.addItem(getDocItem("sort-by"));
		vec_modify.addItem(getDocItem("take"));
		vec_modify.addItem(getDocItem("take-while"));
		vec_modify.addItem(getDocItem("drop"));
		vec_modify.addItem(getDocItem("drop-while"));
		
		final DocSection vec_test = new DocSection("Test");
		vectors.addSection(vec_test);
		vec_test.addItem(getDocItem("contains?"));
	
		final DocSection sets = new DocSection("Sets");
		section.addSection(sets);

		final DocSection set_create = new DocSection("Create");
		sets.addSection(set_create);
		set_create.addItem(getDocItem("set"));
		
		final DocSection set_test = new DocSection("Test");
		sets.addSection(set_test);
		set_test.addItem(getDocItem("contains?"));

		
		final DocSection maps = new DocSection("Maps");
		section.addSection(maps);

		final DocSection maps_create = new DocSection("Create");
		maps.addSection(maps_create);
		maps_create.addItem(getDocItem("{}"));
		maps_create.addItem(getDocItem("hash-map"));
		maps_create.addItem(getDocItem("ordered-map"));
		maps_create.addItem(getDocItem("sorted-map"));
		maps_create.addItem(getDocItem("zipmap"));
		

		final DocSection map_access = new DocSection("Access");
		maps.addSection(map_access);
		map_access.addItem(getDocItem("find"));
		map_access.addItem(getDocItem("get"));
		map_access.addItem(getDocItem("keys"));
		map_access.addItem(getDocItem("vals"));
		map_access.addItem(getDocItem("key"));
		map_access.addItem(getDocItem("val"));

		final DocSection map_modify = new DocSection("Modify");
		maps.addSection(map_modify);
		map_modify.addItem(getDocItem("cons"));
		map_modify.addItem(getDocItem("conj"));
		map_modify.addItem(getDocItem("assoc"));
		map_modify.addItem(getDocItem("dissoc"));
		map_modify.addItem(getDocItem("into"));
		map_modify.addItem(getDocItem("concat"));
		map_modify.addItem(getDocItem("flatten"));
		map_modify.addItem(getDocItem("reduce-kv"));
		
		final DocSection map_test = new DocSection("Test");
		maps.addSection(map_test);
		map_test.addItem(getDocItem("contains?"));

		return section;
	}


	private DocSection getOtherTypesSection() {
		final DocSection section = new DocSection("Other Types");

		final DocSection bytebuf = new DocSection("ByteBuffer");
		section.addSection(bytebuf);

		final DocSection bytebuf_misc = new DocSection("Misc");
		bytebuf.addSection(bytebuf_misc);
		bytebuf_misc.addItem(getDocItem("count"));
		bytebuf_misc.addItem(getDocItem("empty?"));
		bytebuf_misc.addItem(getDocItem("not-empty?"));
		bytebuf_misc.addItem(getDocItem("bytebuf"));
		bytebuf_misc.addItem(getDocItem("bytebuf?"));
		bytebuf_misc.addItem(getDocItem("subbytebuf"));
		
		return section;
	}
		

	private DocSection getFunctionsSection() {
		final DocSection section = new DocSection("Functions");

		final DocSection all = new DocSection("");
		section.addSection(all);

		final DocSection create = new DocSection("Create");
		all.addSection(create);
		create.addItem(getDocItem("fn"));
		create.addItem(getDocItem("identity"));


		final DocSection call = new DocSection("Call");
		all.addSection(call);
		call.addItem(getDocItem("apply"));
		call.addItem(getDocItem("comp"));
		call.addItem(getDocItem("partial"));
		call.addItem(getDocItem("memoize"));


		final DocSection test = new DocSection("Test");
		all.addSection(test);
		test.addItem(getDocItem("fn?"));


		final DocSection ex = new DocSection("Exception");
		all.addSection(ex);
		ex.addItem(getDocItem("throw"));


		final DocSection misc = new DocSection("Misc");
		all.addSection(misc);
		misc.addItem(getDocItem("class"));
		misc.addItem(getDocItem("class-for-name"));
		misc.addItem(getDocItem("eval"));


		final DocSection util = new DocSection("Other");
		all.addSection(util);
		util.addItem(getDocItem("version"));
		util.addItem(getDocItem("uuid"));
		util.addItem(getDocItem("time-ms"));
		util.addItem(getDocItem("time-ns"));
		util.addItem(getDocItem("coalesce"));


		final DocSection meta = new DocSection("Meta");
		all.addSection(meta);
		meta.addItem(getDocItem("meta"));
		meta.addItem(getDocItem("with-meta"));
		meta.addItem(getDocItem("vary-meta"));
		
		return section;
	}

	private DocSection getMacrosSection() {
		final DocSection section = new DocSection("Macros");

		final DocSection all = new DocSection("");
		section.addSection(all);

		final DocSection create = new DocSection("Create");
		all.addSection(create);
		create.addItem(new DocItem("defmacro"));


		final DocSection branch = new DocSection("Branch");
		all.addSection(branch);
		branch.addItem(getDocItem("and"));
		branch.addItem(getDocItem("or"));
		branch.addItem(getDocItem("not"));
		branch.addItem(getDocItem("when"));
		branch.addItem(getDocItem("when-not"));
		branch.addItem(getDocItem("if-let"));

		final DocSection loop = new DocSection("Loop");
		all.addSection(loop);
		loop.addItem(getDocItem("list-comp"));
		loop.addItem(getDocItem("dotimes"));
		loop.addItem(getDocItem("while"));

		final DocSection call = new DocSection("Call");
		all.addSection(call);
		call.addItem(getDocItem("doto"));
		call.addItem(getDocItem("->"));
		call.addItem(getDocItem("->>"));

		final DocSection test = new DocSection("Test");
		all.addSection(test);
		test.addItem(getDocItem("macro?"));
		test.addItem(getDocItem("cond"));

		final DocSection assert_ = new DocSection("Assert");
		all.addSection(assert_);
		assert_.addItem(getDocItem("assert"));

		final DocSection util = new DocSection("Util");
		all.addSection(util);
		util.addItem(getDocItem("comment"));
		util.addItem(getDocItem("gensym"));
		util.addItem(getDocItem("time"));
		
		return section;
	}

	private DocSection getAtomsSection() {
		final DocSection section = new DocSection("Atoms");

		final DocSection all = new DocSection("");
		section.addSection(all);

		final DocSection create = new DocSection("Create");
		all.addSection(create);
		create.addItem(getDocItem("atom"));

		final DocSection test = new DocSection("Test");
		all.addSection(test);
		test.addItem(getDocItem("atom?"));

		final DocSection access = new DocSection("Access");
		all.addSection(access);
		access.addItem(getDocItem("deref"));
		access.addItem(getDocItem("reset!"));
		access.addItem(getDocItem("swap!"));
		access.addItem(getDocItem("compare-and-set!"));

		return section;
	}

	private DocSection getIOSection() {
		final DocSection section = new DocSection("IO");

		final DocSection all = new DocSection("");
		section.addSection(all);

		final DocSection to = new DocSection("to");
		all.addSection(to);
		to.addItem(getDocItem("prn"));
		to.addItem(getDocItem("println"));

		final DocSection to_str = new DocSection("to-str");
		all.addSection(to_str);
		to_str.addItem(getDocItem("pr-str"));

		final DocSection from = new DocSection("from");
		all.addSection(from);
		from.addItem(getDocItem("readline"));
		from.addItem(getDocItem("read-string"));

		final DocSection io = new DocSection("file-io");
		all.addSection(io);
		io.addItem(getDocItem("slurp"));
		io.addItem(getDocItem("spit"));
		io.addItem(getDocItem("io/file"));
		io.addItem(getDocItem("io/file?"));
		io.addItem(getDocItem("io/exists-file?"));
		io.addItem(getDocItem("io/exists-dir?"));
		io.addItem(getDocItem("io/list-files"));
		io.addItem(getDocItem("io/delete-file"));
		io.addItem(getDocItem("io/copy-file"));
		io.addItem(getDocItem("io/tmp-dir"));
		io.addItem(getDocItem("io/user-dir"));

		final DocSection load = new DocSection("load");
		all.addSection(load);
		load.addItem(getDocItem("load-file"));
		load.addItem(getDocItem("load-string"));

		return section;
	}

	private DocSection getSpecialFormsSection() {
		final DocSection section = new DocSection("Special Forms");

		final DocSection all = new DocSection("");
		section.addSection(all);

		final DocSection generic = new DocSection("Forms");
		all.addSection(generic);
		
		generic.addItem(
				new DocItem(
						"def", 
						Arrays.asList("(def name expr)"), 
						"Creates a global variable.",
						runExamples(
							"def", 
							Arrays.asList(
									"(def val 5)"))));
		
		generic.addItem(
				new DocItem(
					"if", 
					Arrays.asList("(if test true-expr false-expr)"), 
					"Evaluates test.",
					runExamples(
						"if", 
						Arrays.asList(
								"(if (< 10 20) \"yes\" \"no\")"))));
		
		generic.addItem(
				new DocItem(
						"do", 
						Arrays.asList("(do exprs)"), 
						"Evaluates the expressions in order and returns the value of the last.",
						runExamples(
							"do", 
							Arrays.asList(
									"(do (println \"Test...\") (+ 1 1))"))));
		
		generic.addItem(
				new DocItem(
						"let", 
						Arrays.asList("(let [bindings*] exprs*)"), 
						"Evaluates the expressions and binds the values to symbols to new local context",
						runExamples(
							"let", 
							Arrays.asList(
									"(let [x 1] x))"))));
		
		generic.addItem(
				new DocItem(
						"fn", 
						Arrays.asList("(fn [params*] exprs*)"), 
						"Evaluates test.",
						runExamples(
							"fn", 
							Arrays.asList(
									"(do (def sum (fn [x y] (+ x y))) (sum 2 3))",
									"(map (fn [x] (* 2 x)) (range 1 5))"))));
		
		generic.addItem(
				new DocItem(
						"loop", 
						Arrays.asList("(loop [bindings*] exprs*)"), 
						"Evaluates the exprs and binds the bindings. " + 
						"Creates a recursion point with the bindings.",
						runExamples(
							"loop", 
							Arrays.asList(
									"(loop [x 10]\n" + 
									"  (when (> x 1)\n" + 
									"    (println x)\n" + 
									"    (recur (- x 2))))"))));
		
		generic.addItem(
				new DocItem(
						"defmacro", 
						Arrays.asList("(macroexpand form)"), 
						"If form represents a macro form, returns its expansion, " + 
						"else returns form",
						runExamples(
							"defmacro", 
							Arrays.asList(
									"(macroexpand '(-> c (+ 3) (* 2)))"))));
	    
		generic.addItem(
				new DocItem(
						"recur", 
						Arrays.asList("(recur expr*)"), 
						"Evaluates the exprs and rebinds the bindings of " + 
						"the recursion point to the values of the exprs.",
						runExamples("recur", Arrays.asList())));
		
		generic.addItem(
				new DocItem(
						"try", 
						Arrays.asList(
								"(try (throw))",
								"(try (throw expr))",
								"(try (throw expr) (catch expr))",
								"(try (throw expr) (catch expr) (finally expr))"),
						"Exception handling: try - catch -finally ",
						runExamples(
							"try", 
							Arrays.asList(
									"(try (throw))",
									"(try (throw \"test message\"))",
									"(try (throw 100) (catch (do (+ 1 2) -1)))",
									"(try (throw 100) (finally -2))",
									"(try (throw 100) (catch (do (+ 1 2) -1)) (finally -2))"),
							true)));

		return section;
	}

	private DocSection getJavaInteropSection() {
		final DocSection section = new DocSection("Java Interoperability");

		final DocSection all = new DocSection("");
		section.addSection(all);

		final JavaInteropFn fn = JavaInteropFn.create(new JavaImports());
		
		final DocSection general = new DocSection("General");
		all.addSection(general);
		general.addItem(
				new DocItem(
						fn.getName(), 
						toStringList(fn.getArgLists()), 
						((VncString)fn.getDescription()).getValue(),
						runExamples(fn.getName(), toStringList(fn.getExamples()))));
		general.addItem(new DocItem("Constructor: (. classname :new args)"));
		general.addItem(new DocItem("Method call: (. object method args)"));
		general.addItem(new DocItem("Field access: (. object field)"));

		return section;
	}

	private DocSection getMiscellaneousSection() {
		final DocSection section = new DocSection("Miscellaneous");

		final DocSection all = new DocSection("");
		section.addSection(all);
		
		final DocSection general = new DocSection("JSON");
		all.addSection(general);
		general.addItem(new DocItem(""));
		general.addItem(new DocItem("(json/pretty-print json)"));
		general.addItem(new DocItem("(json/to-json val)"));
		general.addItem(new DocItem("(json/to-pretty-json val)"));
		general.addItem(new DocItem("(json/parse json)"));
		general.addItem(new DocItem(" "));
		general.addItem(new DocItem("Available if Jackson lib is on runtime classpath"));

		return section;
	}

	private DocItem getDocItem(final String name) {
		if ("()".equals(name)) {
			return new DocItem(
					name, 
					Arrays.asList(""), 
					"Creates a list.",
					runExamples(
							name, 
							Arrays.asList(
							 "'(10 20 30)")));
		}

		if ("[]".equals(name)) {
			return new DocItem(
					name, 
					Arrays.asList(""), 
					"Creates a vector",
					runExamples(
							name, 
							Arrays.asList(
							 "[10 20]")));
		}

		if ("{}".equals(name)) {
			return new DocItem(
					name, 
					Arrays.asList(""), 
					"Creates a hash map.",
					runExamples(
							name, 
							Arrays.asList(
							 "{:a 10 b: 20}")));
		}

		if ("fn".equals(name)) {
			return new DocItem(
					name, 
					Arrays.asList("(fn [params*] expr)"), 
					"Creates a function.",
					runExamples(
							name, 
							Arrays.asList(
							 "(fn [x y] (+ x y))",
							 "(def sum (fn [x y] (+ x y)))")));
		}

		if ("eval".equals(name)) {
			return new DocItem(
					name, 
					Arrays.asList("(eval form)"), 
					"Evaluates the form data structure (not text!) and returns the result.",
					runExamples(
							name, 
							Arrays.asList(
							 "(eval '(let [a 10] (+ 3 4 a)))",
							 "(eval (list + 1 2 3))")));
		}

		final VncFunction f = getFunction(name);
		if (f != null) {
			return new DocItem(
					name, 
					toStringList(f.getArgLists()), 
					f.getDescription() == Constants.Nil ? "" : ((VncString)f.getDescription()).getValue(),
					runExamples(name, toStringList(f.getExamples())));
		}
	
		return null;
	}

	private String runExamples(final String name, final List<String> examples) {
		return runExamples(name, examples, false);
	}

	private String runExamples(final String name, final List<String> examples, final boolean catchEx) {
		final Venice runner = new Venice();

		final StringBuilder sb = new StringBuilder();
		
		try {
			examples
				.stream()
				.filter(e -> !StringUtil.isEmpty(e))
				.forEach(e -> {
					try {
						final String result = (String)runner.eval("(str " + e + ")");
						
						if (sb.length() > 0) {
							sb.append("\n\n");
						}
						sb.append(e).append("\n").append("=> ").append(result);
					}
					catch(Exception ex) {
						if (catchEx) {
							
							if (sb.length() > 0) {
								sb.append("\n\n");
							}
							sb.append(e)
							  .append("\n")
							  .append("=> ")
							  .append(ex.getClass().getSimpleName())
							  .append(": ")
							  .append(ex.getMessage());
						}
						else {
							throw ex;
						}
					}
				});
			
			return sb.length() == 0 ? null : sb.toString();	
		}
		catch(RuntimeException ex) {
			throw new RuntimeException(String.format("Failed to run examples for %s", name), ex);
		}
	}

	private List<String> toStringList(final VncList list) {
		try {
			return list
					.getList()
					.stream()
					.map(s -> ((VncString)s).getValue())
					.collect(Collectors.toList());
		}
		catch(Exception ex) {
			throw ex;
		}
	}

	private List<DocSection> concat(final List<DocSection> l1, final List<DocSection> l2) {
		final List<DocSection> list = new ArrayList<>();
		list.addAll(l1);
		list.addAll(l2);
		return list;
	}
	
	private void save(final File file, final String text) throws Exception {
		save(file, text.getBytes("UTF-8"));
	}
	
	private void save(final File file, final byte[] data) throws Exception {
		try(FileOutputStream fos = new FileOutputStream(file)) {
			fos.write(data, 0, data.length);					
			fos.flush();
		}
	}
	
	private File getUserDir() {
		return new File(System.getProperty("user.dir"));
	}

<<<<<<< HEAD
	private VncFunction getFunction(final String name) {
		final VncVal val = env.get(new VncSymbol(name));
		return Types.isVncFunction(val) ? (VncFunction)val : null;
	}
	

	final Env env;
=======
	private void loadFunctionsAndMacros() {
		final VeniceInterpreter vi = new VeniceInterpreter();
		final Env env = vi.createEnv();
		
		env.getEntries()
		   .stream()
		   .filter(e -> Types.isVncFunction(e.getValue()))
		   .filter(e -> !((VncFunction)e.getValue()).getName().startsWith("anonymous"))
		   .filter(e -> !((VncFunction)e.getValue()).isMacro())
		   .forEach(e -> vncFunctions.put(e.getKey(), (VncFunction)e.getValue()));
		
		env.getEntries()
		   .stream()
		   .filter(e -> Types.isVncFunction(e.getValue()))
		   .filter(e -> !((VncFunction)e.getValue()).getName().startsWith("anonymous"))
		   .filter(e -> ((VncFunction)e.getValue()).isMacro())
		   .forEach(e -> vncMacros.put(e.getKey(), (VncFunction)e.getValue()));
	}			

	
	final Map<String,VncFunction> vncFunctions = new HashMap<>();
	final Map<String,VncFunction> vncMacros = new HashMap<>();
>>>>>>> 4d5f5972
}<|MERGE_RESOLUTION|>--- conflicted
+++ resolved
@@ -33,21 +33,11 @@
 
 import com.github.jlangch.venice.Venice;
 import com.github.jlangch.venice.Version;
-<<<<<<< HEAD
 import com.github.jlangch.venice.impl.Env;
 import com.github.jlangch.venice.impl.VeniceInterpreter;
 import com.github.jlangch.venice.impl.javainterop.JavaImports;
 import com.github.jlangch.venice.impl.javainterop.JavaInteropFn;
 import com.github.jlangch.venice.impl.types.Constants;
-=======
-import com.github.jlangch.venice.impl.CoreFunctions;
-import com.github.jlangch.venice.impl.CoreMacroDefs;
-import com.github.jlangch.venice.impl.Env;
-import com.github.jlangch.venice.impl.MacroDef;
-import com.github.jlangch.venice.impl.VeniceInterpreter;
-import com.github.jlangch.venice.impl.javainterop.JavaImports;
-import com.github.jlangch.venice.impl.javainterop.JavaInteropFn;
->>>>>>> 4d5f5972
 import com.github.jlangch.venice.impl.types.Types;
 import com.github.jlangch.venice.impl.types.VncFunction;
 import com.github.jlangch.venice.impl.types.VncString;
@@ -68,12 +58,7 @@
 	}
 	
 	private void run() {
-		try {	
-<<<<<<< HEAD
-=======
-			loadFunctionsAndMacros();
->>>>>>> 4d5f5972
-			
+		try {			
 			final List<DocSection> left = getLeftSections();
 			final List<DocSection> right = getRightSections();
 			
@@ -956,36 +941,12 @@
 		return new File(System.getProperty("user.dir"));
 	}
 
-<<<<<<< HEAD
 	private VncFunction getFunction(final String name) {
 		final VncVal val = env.get(new VncSymbol(name));
 		return Types.isVncFunction(val) ? (VncFunction)val : null;
 	}
 	
 
+
 	final Env env;
-=======
-	private void loadFunctionsAndMacros() {
-		final VeniceInterpreter vi = new VeniceInterpreter();
-		final Env env = vi.createEnv();
-		
-		env.getEntries()
-		   .stream()
-		   .filter(e -> Types.isVncFunction(e.getValue()))
-		   .filter(e -> !((VncFunction)e.getValue()).getName().startsWith("anonymous"))
-		   .filter(e -> !((VncFunction)e.getValue()).isMacro())
-		   .forEach(e -> vncFunctions.put(e.getKey(), (VncFunction)e.getValue()));
-		
-		env.getEntries()
-		   .stream()
-		   .filter(e -> Types.isVncFunction(e.getValue()))
-		   .filter(e -> !((VncFunction)e.getValue()).getName().startsWith("anonymous"))
-		   .filter(e -> ((VncFunction)e.getValue()).isMacro())
-		   .forEach(e -> vncMacros.put(e.getKey(), (VncFunction)e.getValue()));
-	}			
-
-	
-	final Map<String,VncFunction> vncFunctions = new HashMap<>();
-	final Map<String,VncFunction> vncMacros = new HashMap<>();
->>>>>>> 4d5f5972
 }